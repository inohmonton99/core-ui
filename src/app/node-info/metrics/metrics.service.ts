import { Injectable } from "@angular/core";
import { HttpClient } from "@angular/common/http";
import { environment } from "../../../environments/environment";

export interface Metric {
    name: string;
    value: number;
    format: string;
}

export interface GetMetricsResponse {
    metrics: Metric[];
}

@Injectable()
export class MetricsService {
    constructor(private client: HttpClient) {
    }

    getWorkflowMetrics(namespace: string, workflowName: string, podId: string) {
<<<<<<< HEAD
        const url = `${this.baseUrl}/apis/v1beta1/${namespace}/workflow_executions/${workflowName}/pods/${podId}/metrics`;
=======
        const url = `${environment.baseUrl}/apis/v1beta1/${namespace}/workflow_executions/${workflowName}/pods/${podId}/metrics`;
>>>>>>> d65b1d43

        return this.client.get<GetMetricsResponse>(url);
    }
}<|MERGE_RESOLUTION|>--- conflicted
+++ resolved
@@ -18,11 +18,7 @@
     }
 
     getWorkflowMetrics(namespace: string, workflowName: string, podId: string) {
-<<<<<<< HEAD
-        const url = `${this.baseUrl}/apis/v1beta1/${namespace}/workflow_executions/${workflowName}/pods/${podId}/metrics`;
-=======
         const url = `${environment.baseUrl}/apis/v1beta1/${namespace}/workflow_executions/${workflowName}/pods/${podId}/metrics`;
->>>>>>> d65b1d43
 
         return this.client.get<GetMetricsResponse>(url);
     }
