--- conflicted
+++ resolved
@@ -6,18 +6,8 @@
   templateUrl: './metrics.component.html',
   styleUrls: ['./metrics.component.scss']
 })
-<<<<<<< HEAD
-export class MetricsComponent implements OnChanges {
-    @Input() workflowName: string;
-    @Input() podId: string;
-    @Input() nodePhase: WorkflowPhase;
-
-    namespace: string;
-    metrics: Metric[] = [];
-=======
-export class MetricsComponent{
+export class MetricsComponent {
     @Input() metrics: Metric[] = [];
->>>>>>> a2ac5f76
 
     constructor(
     ) {}
