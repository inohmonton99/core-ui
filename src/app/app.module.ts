--- conflicted
+++ resolved
@@ -79,7 +79,6 @@
 import { SelectComponent } from './fields/select/select.component';
 import { RadioComponent } from './fields/radio/radio.component';
 import { MatTooltipModule } from "@angular/material/tooltip";
-<<<<<<< HEAD
 import { MatChipsModule } from "@angular/material/chips";
 import { LabelsListViewComponent } from './labels/labels-list-view/labels-list-view.component';
 import { LabelsEditComponent } from './labels/labels-edit/labels-edit.component';
@@ -87,10 +86,8 @@
 import { CronWorkflowListComponent } from './cron-workflow/cron-workflow-list/cron-workflow-list.component';
 import { CronWorkflowEditDialogComponent } from './cron-workflow/cron-workflow-edit-dialog/cron-workflow-edit-dialog.component';
 import { WorkflowParameterComponent } from './workflow/workflow-parameter/workflow-parameter.component';
-=======
 import { NamespaceManagerComponent } from './namespace/namespace-manager/namespace-manager.component';
 import { CreateNamespaceDialogComponent } from './namespace/create-namespace-dialog/create-namespace-dialog.component';
->>>>>>> a0d5f7ef
 
 @NgModule({
   declarations: [
@@ -144,28 +141,22 @@
     TextareaComponent,
     SelectComponent,
     RadioComponent,
-<<<<<<< HEAD
     LabelsListViewComponent,
     LabelsEditComponent,
     LabelEditDialogComponent,
     CronWorkflowListComponent,
     CronWorkflowEditDialogComponent,
-    WorkflowParameterComponent
-=======
+    WorkflowParameterComponent,
     NamespaceManagerComponent,
     CreateNamespaceDialogComponent
->>>>>>> a0d5f7ef
   ],
     entryComponents: [
         WorkflowExecuteDialogComponent,
         CronWorkflowEditDialogComponent,
         ConfirmationDialogComponent,
         ClosableSnackComponent,
-<<<<<<< HEAD
-        LabelEditDialogComponent
-=======
+        LabelEditDialogComponent,
         CreateNamespaceDialogComponent
->>>>>>> a0d5f7ef
     ],
     imports: [
         BrowserModule,
