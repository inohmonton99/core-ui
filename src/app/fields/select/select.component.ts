--- conflicted
+++ resolved
@@ -39,16 +39,12 @@
     selectControl: FormControl;
 
     constructor() {
-<<<<<<< HEAD
-        this.selectControl = new FormControl('');
-=======
         this.selectControl = new FormControl({disabled: this.disabled});
         this.selectControl.valueChanges.subscribe(newValue => {
             if (this._data) {
                 this._data.value = newValue;
             }
         });
->>>>>>> 36483105
     }
 
     ngOnInit() {
